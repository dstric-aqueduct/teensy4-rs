//! Clock Configuration Module (CCM)

mod arm_clock;
use arm_clock::set_arm_clock;

use core::time::Duration;
use imxrt1062_pac as pac;

pub struct Handle {
    pub(crate) base: pac::CCM,
    pub(crate) analog: pac::CCM_ANALOG,
}

impl Handle {
    pub fn raw(&mut self) -> (&pac::CCM, &pac::CCM_ANALOG) {
        (&self.base, &self.analog)
    }
}

pub struct CCM {
    pub handle: Handle,
    pub perclk: perclk::Multiplexer,
    /// ARM PLL, providing typical functioning frequency
    pub pll1: PLL1,
    /// The 480 MHz PFD
    pub pll2: pll2::PFD,
    /// The 528 MHz PFD
    pub pll3: pll3::PFD,
}

#[derive(Debug, Clone, Copy, PartialEq, Eq)]
pub struct ArmFrequency(Frequency);
#[derive(Debug, Clone, Copy, PartialEq, Eq)]
pub struct IPGFrequency(pub(crate) Frequency);

pub struct PLL1(());
impl PLL1 {
    fn new() -> Self {
        PLL1(())
    }

    pub const ARM_HZ: u32 = 600_000_000;

    /// Set the clock speed for the ARM core. This represents the base processor frequency.
    /// Consider using the 600MHz recommended frequency `PLL1::ARM_HZ`.
    pub fn set_arm_clock(
        &mut self,
        hz: u32,
        handle: &mut Handle,
        dcdc: &mut crate::dcdc::DCDC,
    ) -> (ArmFrequency, IPGFrequency) {
        let (ccm, ccm_analog) = handle.raw();
        let dcdc = dcdc.raw();
        let (arm_freq, ipg_freq) = set_arm_clock(hz, ccm, ccm_analog, dcdc);
        (
            ArmFrequency(Frequency(arm_freq)),
            IPGFrequency(Frequency(ipg_freq)),
        )
    }
}

impl CCM {
    pub(crate) fn new(base: pac::CCM, analog: pac::CCM_ANALOG) -> Self {
        CCM {
            handle: Handle { base, analog },
            perclk: perclk::Multiplexer::new(),
            pll1: PLL1::new(),
            pll2: pll2::PFD::new(),
            pll3: pll3::PFD::new(),
        }
    }
}

pub mod perclk {
    use super::{pac, Divider, Frequency, Handle, OSCILLATOR_FREQUENCY};

    pub type PODF = pac::ccm::cscmr1::PERCLK_PODF_A;
    use pac::ccm::cscmr1::PERCLK_CLK_SEL_A;

    #[derive(Clone, Copy, PartialEq, Eq, Debug)]
    pub enum CLKSEL {
        /// 24MHz oscillator
        OSC,
        /// IPG
        IPG(super::IPGFrequency),
    }

    impl From<CLKSEL> for PERCLK_CLK_SEL_A {
        fn from(sel: CLKSEL) -> Self {
            match sel {
                CLKSEL::OSC => PERCLK_CLK_SEL_A::PERCLK_CLK_SEL_1,
                CLKSEL::IPG(_) => PERCLK_CLK_SEL_A::PERCLK_CLK_SEL_0,
            }
        }
    }

    pub struct Multiplexer;
    pub struct Configured<'a> {
        handle: &'a mut Handle,
        divider: Divider,
        clock_hz: Frequency,
    }

    impl Multiplexer {
        pub(super) fn new() -> Self {
            Multiplexer
        }

        pub fn configure(self, handle: &mut Handle, podf: PODF, clksel: CLKSEL) -> Configured {
            handle.base.cscmr1.modify(|_, w| {
                w.perclk_podf()
                    .variant(podf)
                    .perclk_clk_sel()
                    .variant(From::from(clksel))
            });
            Configured {
                handle,
                divider: Divider::from(podf),
                clock_hz: Frequency::from(clksel),
            }
        }
    }

    impl<'a> Configured<'a> {
        pub(crate) fn enable(self) -> (Frequency, Divider) {
            self.handle
                .base
                .ccgr1
                // Safety: CG6 is two bits wide
                .modify(|_, w| unsafe { w.cg6().bits(0x3) });
            (self.clock_hz, self.divider)
        }
    }

    impl From<CLKSEL> for Frequency {
        fn from(clksel: CLKSEL) -> Frequency {
            match clksel {
                // 24MHz oscillator
                CLKSEL::OSC => OSCILLATOR_FREQUENCY,
                CLKSEL::IPG(ipg_freq) => ipg_freq.0,
            }
        }
    }

    impl From<PODF> for Divider {
        fn from(podf: PODF) -> Divider {
            Divider((u8::from(podf) + 1) as u32)
        }
    }
}

macro_rules! pfd {
    ($setter:ident, $value:ident) => {
        use super::Handle;

        pub struct PFD;
        impl PFD {
            pub(super) fn new() -> Self {
                PFD
            }

            pub fn set(&mut self, handle: &mut Handle, pfds: [Option<Frequency>; 4]) {
                handle.analog.$setter.write(|w| {
                    w.pfd0_clkgate()
                        .bit(pfds[0].is_some())
                        .pfd1_clkgate()
                        .bit(pfds[1].is_some())
                        .pfd2_clkgate()
                        .bit(pfds[2].is_some())
                        .pfd3_clkgate()
                        .bit(pfds[3].is_some())
                });

                // Safety: PDFx_FRAC is 6 bits wide. By the implementations
                // of the `Frequency(..)` newtypes, the wrapped values will
                // never exceed a 6 bit value.
                handle.analog.$value.write(|w| unsafe {
                    if let Some(bits) = &pfds[0] {
                        w.pfd0_frac().bits(bits.0);
                    }
                    if let Some(bits) = &pfds[1] {
                        w.pfd1_frac().bits(bits.0);
                    }
                    if let Some(bits) = &pfds[2] {
                        w.pfd2_frac().bits(bits.0);
                    }
                    if let Some(bits) = &pfds[3] {
                        w.pfd3_frac().bits(bits.0);
                    }
                    w
                });
            }
        }
    };
}

/// 480 MHz phase fractional divider
pub mod pll3 {
    pfd!(pfd_480_set, pfd_480);

    pub struct Frequency(u8);

    pub const MHZ_720: Frequency = Frequency(12);
    pub const MHZ_664: Frequency = Frequency(13);
    pub const MHZ_617: Frequency = Frequency(14);
    pub const MHZ_576: Frequency = Frequency(15);
    pub const MHZ_540: Frequency = Frequency(16);
    pub const MHZ_508: Frequency = Frequency(17);
    pub const MHZ_480: Frequency = Frequency(18);
    pub const MHZ_454: Frequency = Frequency(19);
    pub const MHZ_432: Frequency = Frequency(20);
    pub const MHZ_411: Frequency = Frequency(21);
    pub const MHZ_392: Frequency = Frequency(22);
    pub const MHZ_375: Frequency = Frequency(23);
    pub const MHZ_360: Frequency = Frequency(24);
    pub const MHZ_345: Frequency = Frequency(25);
    pub const MHZ_332: Frequency = Frequency(26);
    pub const MHZ_320: Frequency = Frequency(27);
    pub const MHZ_308: Frequency = Frequency(28);
    pub const MHZ_297: Frequency = Frequency(29);
    pub const MHZ_288: Frequency = Frequency(30);
    pub const MHZ_278: Frequency = Frequency(31);
    pub const MHZ_270: Frequency = Frequency(32);
    pub const MHZ_261: Frequency = Frequency(33);
    pub const MHZ_254: Frequency = Frequency(34);
    pub const MHZ_246: Frequency = Frequency(35);
}

/// 528 MHz phase fractional divider
pub mod pll2 {
    pfd!(pfd_528_set, pfd_528);
    pub struct Frequency(u8);

    pub const MHZ_792: Frequency = Frequency(12);
    pub const MHZ_731: Frequency = Frequency(13);
    pub const MHZ_678: Frequency = Frequency(14);
    pub const MHZ_633: Frequency = Frequency(15);
    pub const MHZ_594: Frequency = Frequency(16);
    pub const MHZ_559: Frequency = Frequency(17);
    pub const MHZ_528: Frequency = Frequency(18);
    pub const MHZ_500: Frequency = Frequency(19);
    pub const MHZ_475: Frequency = Frequency(20);
    pub const MHZ_452: Frequency = Frequency(21);
    pub const MHZ_432: Frequency = Frequency(22);
    pub const MHZ_413: Frequency = Frequency(23);
    pub const MHZ_396: Frequency = Frequency(24);
    pub const MHZ_380: Frequency = Frequency(25);
    pub const MHZ_365: Frequency = Frequency(26);
    pub const MHZ_352: Frequency = Frequency(27);
    pub const MHZ_339: Frequency = Frequency(28);
    pub const MHZ_327: Frequency = Frequency(29);
    pub const MHZ_316: Frequency = Frequency(30);
    pub const MHZ_306: Frequency = Frequency(31);
    pub const MHZ_297: Frequency = Frequency(32);
    pub const MHZ_288: Frequency = Frequency(33);
    pub const MHZ_279: Frequency = Frequency(34);
    pub const MHZ_271: Frequency = Frequency(35);
}

use core::convert::TryFrom;
pub trait TicksRepr: TryFrom<u64> {}
impl TicksRepr for u8 {}
impl TicksRepr for u16 {}
impl TicksRepr for u32 {}
impl TicksRepr for u64 {}

/// An opaque duration representing the number of clock ticks
///
/// See the `ticks` function to derive a `Ticks` value.
#[derive(Clone, Copy, PartialEq, Eq, PartialOrd, Ord)]
pub struct Ticks<R: TicksRepr>(pub(crate) R);

/// Possible errors that could result during a computation of `ticks`
#[derive(Debug, PartialEq, Eq, Clone, Copy)]
pub enum TicksError {
    /// The duration cannot be expressed in a `u64`.
    DurationOverflow,
    /// The number of ticks cannot be expressed in a `u32`
    TicksOverflow,
    /// Computation would divide by zero
    DivideByZero,
}

/// Computes the number of clock ticks that span the provide duration, given
/// the clock frequency and clock divider. If there is no divider, use `Divider::default()`
/// to specify an unused divider. Returns `Ok(ticks)` when the computation of
/// clock ticks succeeds, or an error.
pub fn ticks<R: TicksRepr>(
    dur: Duration,
    freq: Frequency,
    div: Divider,
) -> Result<Ticks<R>, TicksError> {
    // Ticks computed as
    //
    //  ticks = (duration / clock_period) - 1
    //
    // where `clock_period` is the effective clock period: `freq / div`
    let delay_ns = u64::try_from(dur.as_nanos()).map_err(|_| TicksError::DurationOverflow)?;
    let effective_freq = freq
        .0
        .checked_div(div.0)
        .ok_or(TicksError::DurationOverflow)?;
    let clock_period_ns = 1_000_000_000u32
        .checked_div(effective_freq)
        .map(u64::from)
        .ok_or(TicksError::DivideByZero)?;
    delay_ns
        .checked_div(clock_period_ns)
        .and_then(|ticks| ticks.checked_sub(1))
        .and_then(|ticks| R::try_from(ticks).ok())
        .map(Ticks)
        .ok_or(TicksError::TicksOverflow)
}

/// An opaque value representing a clock frequency
#[derive(Debug, Clone, Copy, PartialEq, Eq)]
pub struct Frequency(u32);

impl From<Frequency> for Ticks<u32> {
    fn from(hz: Frequency) -> Ticks<u32> {
        Ticks(hz.0)
    }
}

impl core::ops::Add for Ticks<u32> {
    type Output = Self;

    fn add(self, rhs: Self) -> Self {
        Ticks(self.0 + rhs.0)
    }
}

impl core::ops::Div<Divider> for Ticks<u32> {
    type Output = Self;
    fn div(self, rhs: Divider) -> Self {
        Ticks(self.0 / rhs.0)
    }
}

impl core::ops::Div for Ticks<u32> {
    type Output = Self;
    fn div(self, rhs: Self) -> Self {
        Ticks(self.0 / rhs.0)
    }
}

impl core::ops::Sub for Ticks<u32> {
    type Output = Self;
    fn sub(self, rhs: Self) -> Self {
        Ticks(self.0 - rhs.0)
    }
}

/// An opaque value representing a clock phase divider
#[derive(Debug, Clone, Copy)]
pub struct Divider(u32);

impl Default for Divider {
    fn default() -> Divider {
        Divider(1)
    }
}

<<<<<<< HEAD
/// High speed oscillator frequency
const OSCILLATOR_FREQUENCY: Frequency = Frequency(24_000_000 /* 24MHz */);

impl core::ops::Div<Divider> for Frequency {
    type Output = Frequency;

    fn div(self, rhs: Divider) -> Frequency {
        Frequency(self.0 / rhs.0)
    }
}

impl core::ops::DivAssign<Divider> for Frequency {
    fn div_assign(&mut self, rhs: Divider) {
        self.0 /= rhs.0;
    }
}

/// Implements the routine to configure the processor speed
///
/// Reimplementation of the [`set_arm_clock` routine] from the Teensy 4
/// Arduino Libraries.
///
/// [`set_arm_clock` routine]: https://github.com/PaulStoffregen/cores/blob/master/teensy4/clockspeed.c
fn set_arm_clock(
    mut hz: u32,
    ccm: &pac::CCM,
    ccm_analog: &pac::CCM_ANALOG,
    dcdc: &pac::DCDC,
) -> (u32, u32) {
    let millivolts: u32 = if hz > 528_000_000 {
        1250 // 1.25V
    } else if hz <= 24_000_000 {
        950 // 0.95V
    } else {
        1150 // 1.15V, default
    };

    // Enable clocks to the DCDC module
    // Safety: CG3 field is two bits
    ccm.ccgr6.modify(|_, w| unsafe { w.cg3().bits(0x3) });

    #[inline(always)]
    fn reg3_trg(mv: u32) -> u8 {
        ((mv - 800) / 25) as u8
    }

    // Set VDD_SOC, voltage for the chip
    if dcdc.reg3.read().trg().bits() < reg3_trg(millivolts) {
        log::debug!("Increasing voltage to {}mv", millivolts);
        // Safety: the possible values of millivolts after going through
        // reg3_trg fits in 5 bits.
        dcdc.reg3
            .modify(|_, w| unsafe { w.trg().bits(reg3_trg(millivolts)) });
        while dcdc.reg0.read().sts_dc_ok().bit_is_clear() {
            core::sync::atomic::spin_loop_hint();
        }
    }

    use pac::ccm::cbcdr::PERIPH_CLK_SEL_A;
    if PERIPH_CLK_SEL_A::PERIPH_CLK_SEL_0 == ccm.cbcdr.read().periph_clk_sel().variant() {
        log::debug!("Choosing alternative clock before reconfiguring ARM PLL...");
        use pac::ccm::{cbcdr::PERIPH_CLK2_PODF_A, cbcmr::PERIPH_CLK2_SEL_A};
        let pll_usb1 = ccm_analog.pll_usb1.read();
        let (sel, div) = if pll_usb1.enable().bit_is_set()
            && pll_usb1.power().bit_is_set()
            && pll_usb1.lock().bit_is_set()
            && pll_usb1.en_usb_clks().bit_is_set()
        {
            log::debug!("Using USB PLL, divided down to 120MHz");
            (
                PERIPH_CLK2_SEL_A::PERIPH_CLK2_SEL_0,
                PERIPH_CLK2_PODF_A::PERIPH_CLK2_PODF_3,
            )
        } else {
            log::debug!("USB PLL is off; using 24MHz oscillator");
            (
                PERIPH_CLK2_SEL_A::PERIPH_CLK2_SEL_1,
                PERIPH_CLK2_PODF_A::PERIPH_CLK2_PODF_0,
            )
        };
        ccm.cbcdr.modify(|_, w| w.periph_clk2_podf().variant(div));
        ccm.cbcmr.modify(|_, w| w.periph_clk2_sel().variant(sel));
        while ccm.cdhipr.read().periph2_clk_sel_busy().bit_is_set() {
            core::sync::atomic::spin_loop_hint();
        }
        ccm.cbcdr.modify(|_, w| w.periph_clk_sel().set_bit());
        while ccm.cdhipr.read().periph_clk_sel_busy().bit_is_set() {
            core::sync::atomic::spin_loop_hint();
        }
    } else {
        log::debug!("Already running from PERIPH2_CLK2");
    }

    let (mut div_arm, mut div_ahb) = (1, 1);
    while hz * div_arm * div_ahb < 648_000_000 {
        if div_arm < 8 {
            div_arm += 1;
        } else if div_ahb < 5 {
            div_ahb += 1;
            div_arm = 1;
        } else {
            break;
        }
    }
    let mult = (hz * div_arm * div_ahb + 6_000_000) / 12_000_000;
    let mult = mult.min(108).max(54);
    log::debug!(
        "Frequency 12MHz * {mult} / {div_arm} / {div_ahb}",
        mult = mult,
        div_arm = div_arm,
        div_ahb = div_ahb
    );
    hz = mult * 12_000_000 / div_arm / div_ahb;

    log::debug!("ARM PLL = 0x{:x}", ccm_analog.pll_arm.read().bits());
    ccm_analog
        .pll_arm
        .write_with_zero(|w| w.powerdown().set_bit());
    ccm_analog
        .pll_arm
        .write_with_zero(unsafe { |w| w.enable().set_bit().div_select().bits(mult as u8) });
    while ccm_analog.pll_arm.read().lock().bit_is_clear() {
        core::sync::atomic::spin_loop_hint();
    }
    log::debug!("ARM PLL = 0x{:x}", ccm_analog.pll_arm.read().bits());

    ccm.cacrr.write(|w| w.arm_podf().bits((div_arm - 1) as u8));
    while ccm.cdhipr.read().arm_podf_busy().bit_is_set() {
        core::sync::atomic::spin_loop_hint();
    }
    ccm.cbcdr
        .modify(|_, w| w.ahb_podf().bits((div_ahb - 1) as u8));
    while ccm.cdhipr.read().arm_podf_busy().bit_is_set() {
        core::sync::atomic::spin_loop_hint();
    }

    let div_ipg = (hz + 149_999_999) / 150_000_000;
    let div_ipg = div_ipg.min(4);
    ccm.cbcdr
        .modify(|_, w| w.ipg_podf().bits((div_ipg - 1) as u8));
    ccm.cbcdr.modify(|_, w| w.periph_clk_sel().clear_bit());
    while ccm.cdhipr.read().periph_clk_sel_busy().bit_is_set() {
        core::sync::atomic::spin_loop_hint();
    }

    log::debug!("ARM={}, IPG={}", hz, hz / div_ipg);
    if dcdc.reg3.read().trg().bits() > reg3_trg(millivolts) {
        log::debug!("Decreasing voltage to {}mv", millivolts);
        dcdc.reg3
            .modify(|_, w| unsafe { w.trg().bits(reg3_trg(millivolts)) });
        while dcdc.reg0.read().sts_dc_ok().bit_is_clear() {
            core::sync::atomic::spin_loop_hint();
        }
    }

    (hz, hz / div_ipg)
}

=======
>>>>>>> effc3b29
/// Timing configurations for PWM
pub mod pwm {
    use super::{pac::pwm1, Divider, Frequency, IPGFrequency};

    /// PWM submodule clock selection
    #[derive(Clone, Copy)]
    #[non_exhaustive] // not all variants are added
    pub enum ClockSelect {
        /// IPG clock frequency, available via `set_arm_clock`
        IPG(IPGFrequency),
    }

    /// PWM prescalar
    pub type Prescalar = pwm1::sm::smctrl::PRSC_A;

    impl From<Prescalar> for Divider {
        fn from(pre: Prescalar) -> Divider {
            Divider(1u32 << u8::from(pre))
        }
    }

    impl From<ClockSelect> for Frequency {
        fn from(clksel: ClockSelect) -> Frequency {
            match clksel {
                ClockSelect::IPG(IPGFrequency(hz)) => hz,
            }
        }
    }

    impl From<ClockSelect> for pwm1::sm::smctrl2::CLK_SEL_A {
        fn from(clksel: ClockSelect) -> Self {
            match clksel {
                ClockSelect::IPG(_) => pwm1::sm::smctrl2::CLK_SEL_A::CLK_SEL_0,
            }
        }
    }
}

/// Timing configurations for I2C peripherals
pub mod i2c {
    use super::{
        pac::{ccm, lpi2c1},
        Divider, Frequency, OSCILLATOR_FREQUENCY,
    };
    #[derive(Clone, Copy)]
    #[non_exhaustive] // Not all variants added
    pub enum ClockSelect {
        /// Derive clock from oscillator
        OSC,
    }

    impl From<ClockSelect> for ccm::cscdr2::LPI2C_CLK_SEL_A {
        fn from(clock_select: ClockSelect) -> Self {
            match clock_select {
                ClockSelect::OSC => ccm::cscdr2::LPI2C_CLK_SEL_A::LPI2C_CLK_SEL_1,
            }
        }
    }

    pub type PrescalarSelect = ccm::cscdr2::LPI2C_CLK_PODF_A;

    impl From<ClockSelect> for Frequency {
        fn from(clock_select: ClockSelect) -> Self {
            match clock_select {
                ClockSelect::OSC => OSCILLATOR_FREQUENCY,
            }
        }
    }

    impl From<PrescalarSelect> for Divider {
        fn from(prescalar_select: PrescalarSelect) -> Self {
            Divider((u8::from(prescalar_select) as u32) + 1)
        }
    }

    impl From<lpi2c1::mcfgr1::PRESCALE_A> for Divider {
        fn from(prescale: lpi2c1::mcfgr1::PRESCALE_A) -> Self {
            Divider(1u32 << u8::from(prescale))
        }
    }

    impl From<Divider> for lpi2c1::mcfgr1::PRESCALE_A {
        fn from(div: Divider) -> Self {
            use lpi2c1::mcfgr1::PRESCALE_A::*;
            // Dividers are always powers of two, bound from [0, 8)
            match (div.0 - 1).count_ones() {
                0 => PRESCALE_0,
                1 => PRESCALE_1,
                2 => PRESCALE_2,
                3 => PRESCALE_3,
                4 => PRESCALE_4,
                5 => PRESCALE_5,
                6 => PRESCALE_6,
                7 => PRESCALE_7,
                _ => unreachable!(),
            }
        }
    }
}<|MERGE_RESOLUTION|>--- conflicted
+++ resolved
@@ -361,7 +361,6 @@
     }
 }
 
-<<<<<<< HEAD
 /// High speed oscillator frequency
 const OSCILLATOR_FREQUENCY: Frequency = Frequency(24_000_000 /* 24MHz */);
 
@@ -379,149 +378,6 @@
     }
 }
 
-/// Implements the routine to configure the processor speed
-///
-/// Reimplementation of the [`set_arm_clock` routine] from the Teensy 4
-/// Arduino Libraries.
-///
-/// [`set_arm_clock` routine]: https://github.com/PaulStoffregen/cores/blob/master/teensy4/clockspeed.c
-fn set_arm_clock(
-    mut hz: u32,
-    ccm: &pac::CCM,
-    ccm_analog: &pac::CCM_ANALOG,
-    dcdc: &pac::DCDC,
-) -> (u32, u32) {
-    let millivolts: u32 = if hz > 528_000_000 {
-        1250 // 1.25V
-    } else if hz <= 24_000_000 {
-        950 // 0.95V
-    } else {
-        1150 // 1.15V, default
-    };
-
-    // Enable clocks to the DCDC module
-    // Safety: CG3 field is two bits
-    ccm.ccgr6.modify(|_, w| unsafe { w.cg3().bits(0x3) });
-
-    #[inline(always)]
-    fn reg3_trg(mv: u32) -> u8 {
-        ((mv - 800) / 25) as u8
-    }
-
-    // Set VDD_SOC, voltage for the chip
-    if dcdc.reg3.read().trg().bits() < reg3_trg(millivolts) {
-        log::debug!("Increasing voltage to {}mv", millivolts);
-        // Safety: the possible values of millivolts after going through
-        // reg3_trg fits in 5 bits.
-        dcdc.reg3
-            .modify(|_, w| unsafe { w.trg().bits(reg3_trg(millivolts)) });
-        while dcdc.reg0.read().sts_dc_ok().bit_is_clear() {
-            core::sync::atomic::spin_loop_hint();
-        }
-    }
-
-    use pac::ccm::cbcdr::PERIPH_CLK_SEL_A;
-    if PERIPH_CLK_SEL_A::PERIPH_CLK_SEL_0 == ccm.cbcdr.read().periph_clk_sel().variant() {
-        log::debug!("Choosing alternative clock before reconfiguring ARM PLL...");
-        use pac::ccm::{cbcdr::PERIPH_CLK2_PODF_A, cbcmr::PERIPH_CLK2_SEL_A};
-        let pll_usb1 = ccm_analog.pll_usb1.read();
-        let (sel, div) = if pll_usb1.enable().bit_is_set()
-            && pll_usb1.power().bit_is_set()
-            && pll_usb1.lock().bit_is_set()
-            && pll_usb1.en_usb_clks().bit_is_set()
-        {
-            log::debug!("Using USB PLL, divided down to 120MHz");
-            (
-                PERIPH_CLK2_SEL_A::PERIPH_CLK2_SEL_0,
-                PERIPH_CLK2_PODF_A::PERIPH_CLK2_PODF_3,
-            )
-        } else {
-            log::debug!("USB PLL is off; using 24MHz oscillator");
-            (
-                PERIPH_CLK2_SEL_A::PERIPH_CLK2_SEL_1,
-                PERIPH_CLK2_PODF_A::PERIPH_CLK2_PODF_0,
-            )
-        };
-        ccm.cbcdr.modify(|_, w| w.periph_clk2_podf().variant(div));
-        ccm.cbcmr.modify(|_, w| w.periph_clk2_sel().variant(sel));
-        while ccm.cdhipr.read().periph2_clk_sel_busy().bit_is_set() {
-            core::sync::atomic::spin_loop_hint();
-        }
-        ccm.cbcdr.modify(|_, w| w.periph_clk_sel().set_bit());
-        while ccm.cdhipr.read().periph_clk_sel_busy().bit_is_set() {
-            core::sync::atomic::spin_loop_hint();
-        }
-    } else {
-        log::debug!("Already running from PERIPH2_CLK2");
-    }
-
-    let (mut div_arm, mut div_ahb) = (1, 1);
-    while hz * div_arm * div_ahb < 648_000_000 {
-        if div_arm < 8 {
-            div_arm += 1;
-        } else if div_ahb < 5 {
-            div_ahb += 1;
-            div_arm = 1;
-        } else {
-            break;
-        }
-    }
-    let mult = (hz * div_arm * div_ahb + 6_000_000) / 12_000_000;
-    let mult = mult.min(108).max(54);
-    log::debug!(
-        "Frequency 12MHz * {mult} / {div_arm} / {div_ahb}",
-        mult = mult,
-        div_arm = div_arm,
-        div_ahb = div_ahb
-    );
-    hz = mult * 12_000_000 / div_arm / div_ahb;
-
-    log::debug!("ARM PLL = 0x{:x}", ccm_analog.pll_arm.read().bits());
-    ccm_analog
-        .pll_arm
-        .write_with_zero(|w| w.powerdown().set_bit());
-    ccm_analog
-        .pll_arm
-        .write_with_zero(unsafe { |w| w.enable().set_bit().div_select().bits(mult as u8) });
-    while ccm_analog.pll_arm.read().lock().bit_is_clear() {
-        core::sync::atomic::spin_loop_hint();
-    }
-    log::debug!("ARM PLL = 0x{:x}", ccm_analog.pll_arm.read().bits());
-
-    ccm.cacrr.write(|w| w.arm_podf().bits((div_arm - 1) as u8));
-    while ccm.cdhipr.read().arm_podf_busy().bit_is_set() {
-        core::sync::atomic::spin_loop_hint();
-    }
-    ccm.cbcdr
-        .modify(|_, w| w.ahb_podf().bits((div_ahb - 1) as u8));
-    while ccm.cdhipr.read().arm_podf_busy().bit_is_set() {
-        core::sync::atomic::spin_loop_hint();
-    }
-
-    let div_ipg = (hz + 149_999_999) / 150_000_000;
-    let div_ipg = div_ipg.min(4);
-    ccm.cbcdr
-        .modify(|_, w| w.ipg_podf().bits((div_ipg - 1) as u8));
-    ccm.cbcdr.modify(|_, w| w.periph_clk_sel().clear_bit());
-    while ccm.cdhipr.read().periph_clk_sel_busy().bit_is_set() {
-        core::sync::atomic::spin_loop_hint();
-    }
-
-    log::debug!("ARM={}, IPG={}", hz, hz / div_ipg);
-    if dcdc.reg3.read().trg().bits() > reg3_trg(millivolts) {
-        log::debug!("Decreasing voltage to {}mv", millivolts);
-        dcdc.reg3
-            .modify(|_, w| unsafe { w.trg().bits(reg3_trg(millivolts)) });
-        while dcdc.reg0.read().sts_dc_ok().bit_is_clear() {
-            core::sync::atomic::spin_loop_hint();
-        }
-    }
-
-    (hz, hz / div_ipg)
-}
-
-=======
->>>>>>> effc3b29
 /// Timing configurations for PWM
 pub mod pwm {
     use super::{pac::pwm1, Divider, Frequency, IPGFrequency};
